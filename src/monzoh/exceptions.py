"""Custom exceptions for the Monzo API client."""

from __future__ import annotations

import json
from typing import TYPE_CHECKING

if TYPE_CHECKING:
    from monzoh.types import JSONObject


class MonzoError(Exception):
    """Base exception for all Monzo API errors.

    Args:
        message: Error message
        status_code: HTTP status code if available
        response_data: API response data if available
        response_headers: HTTP response headers if available
    """

    def __init__(
        self,
        message: str,
        status_code: int | None = None,
<<<<<<< HEAD
        response_data: dict[str, Any] | None = None,
        response_headers: dict[str, str] | None = None,
=======
        response_data: JSONObject | None = None,
>>>>>>> 69d5d52f
    ) -> None:
        self.original_message = message
        self.status_code = status_code
        self.response_data = response_data or {}
        self.response_headers = response_headers or {}

        friendly_message = self._create_friendly_message()
        super().__init__(friendly_message)
        self.message = friendly_message

    def _create_friendly_message(self) -> str:
        """Create a user-friendly error message.

        Returns:
            User-friendly error message
        """
        if isinstance(self.response_data, dict):
            api_message = str(self.response_data.get("message", ""))
            error_code = str(self.response_data.get("code", ""))

            if api_message:
                return api_message
            if error_code:
                return f"API error: {error_code}"

        if "API request failed:" in self.original_message:
            try:
                json_start = self.original_message.find("{")
                if json_start != -1:
                    json_part = self.original_message[json_start:]
                    data = json.loads(json_part)
                    if isinstance(data, dict) and "message" in data:
                        return str(data["message"])
            except (json.JSONDecodeError, ValueError):
                pass

        return self.original_message


class MonzoAuthenticationError(MonzoError):
    """Authentication-related errors (401, 403)."""

    def _create_friendly_message(self) -> str:
        """Create a user-friendly authentication error message.

        Returns:
            User-friendly authentication error message
        """
        base_message = super()._create_friendly_message()

        if "insufficient_permissions" in self.original_message:
            return (
                "Access forbidden: Your access token doesn't have the required "
                "permissions. You may need to approve access in the Monzo app."
            )
        if "unauthorized" in self.original_message.lower() or self.status_code == 401:
            return (
                "Authentication failed: Your access token is invalid or expired. "
                "Please run 'monzoh-auth' to authenticate again."
            )
        if self.status_code == 403:
            return (
                "Access forbidden: You don't have permission to access this resource. "
                "Your access token may lack the required scopes."
            )

        return base_message


class MonzoBadRequestError(MonzoError):
    """Bad request error (400)."""


class MonzoNotFoundError(MonzoError):
    """Resource not found error (404)."""


class MonzoMethodNotAllowedError(MonzoError):
    """Method not allowed error (405)."""


class MonzoNotAcceptableError(MonzoError):
    """Not acceptable error (406)."""


class MonzoRateLimitError(MonzoError):
    """Rate limit exceeded error (429)."""

    def _create_friendly_message(self) -> str:
        """Create a user-friendly rate limit error message.

        Returns:
            User-friendly rate limit error message
        """
        return (
            "Rate limit exceeded: You're making requests too quickly. "
            "Please wait a moment and try again."
        )


class MonzoServerError(MonzoError):
    """Internal server error (500)."""


class MonzoTimeoutError(MonzoError):
    """Gateway timeout error (504)."""


class MonzoNetworkError(MonzoError):
    """Network-related errors."""

    def _create_friendly_message(self) -> str:
        """Create a user-friendly network error message.

        Returns:
            User-friendly network error message
        """
        if "timeout" in self.original_message.lower():
            return (
                "Request timed out: The Monzo API is not responding. "
                "Please try again later."
            )
        if "connection" in self.original_message.lower():
            return (
                "Connection error: Unable to connect to the Monzo API. "
                "Please check your internet connection."
            )
        return f"Network error: {self.original_message.replace('Network error: ', '')}"


class MonzoValidationError(MonzoError):
    """Data validation errors."""


def create_error_from_response(
<<<<<<< HEAD
    status_code: int,
    message: str,
    response_data: dict[str, Any] | None = None,
    response_headers: dict[str, str] | None = None,
=======
    status_code: int, message: str, response_data: JSONObject | None = None
>>>>>>> 69d5d52f
) -> MonzoError:
    """Create appropriate exception based on HTTP status code.

    Args:
        status_code: HTTP status code
        message: Error message
        response_data: Optional API response data
        response_headers: Optional HTTP response headers

    Returns:
        Appropriate exception instance based on status code
    """
    error_map = {
        400: MonzoBadRequestError,
        401: MonzoAuthenticationError,
        403: MonzoAuthenticationError,
        404: MonzoNotFoundError,
        405: MonzoMethodNotAllowedError,
        406: MonzoNotAcceptableError,
        429: MonzoRateLimitError,
        500: MonzoServerError,
        504: MonzoTimeoutError,
    }

    error_class = error_map.get(status_code, MonzoError)
    return error_class(message, status_code, response_data, response_headers)<|MERGE_RESOLUTION|>--- conflicted
+++ resolved
@@ -23,12 +23,8 @@
         self,
         message: str,
         status_code: int | None = None,
-<<<<<<< HEAD
-        response_data: dict[str, Any] | None = None,
+        response_data: JSONObject | None = None,
         response_headers: dict[str, str] | None = None,
-=======
-        response_data: JSONObject | None = None,
->>>>>>> 69d5d52f
     ) -> None:
         self.original_message = message
         self.status_code = status_code
@@ -164,14 +160,10 @@
 
 
 def create_error_from_response(
-<<<<<<< HEAD
     status_code: int,
     message: str,
-    response_data: dict[str, Any] | None = None,
+    response_data: JSONObject | None = None,
     response_headers: dict[str, str] | None = None,
-=======
-    status_code: int, message: str, response_data: JSONObject | None = None
->>>>>>> 69d5d52f
 ) -> MonzoError:
     """Create appropriate exception based on HTTP status code.
 
